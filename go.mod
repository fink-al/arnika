module github.com/arnika-project/arnika

go 1.24

require (
<<<<<<< HEAD
	github.com/oklog/ulid/v2 v2.1.1
	golang.org/x/crypto v0.37.0
=======
	golang.org/x/crypto v0.41.0
>>>>>>> 18d42667
	golang.zx2c4.com/wireguard/wgctrl v0.0.0-20230429144221-925a1e7659e6
)

require (
	github.com/google/go-cmp v0.6.0 // indirect
	github.com/josharian/native v1.1.0 // indirect
	github.com/mdlayher/genetlink v1.3.2 // indirect
	github.com/mdlayher/netlink v1.7.2 // indirect
	github.com/mdlayher/socket v0.5.1 // indirect
	golang.org/x/net v0.42.0 // indirect
	golang.org/x/sync v0.8.0 // indirect
	golang.org/x/sys v0.35.0 // indirect
	golang.zx2c4.com/wireguard v0.0.0-20231211153847-12269c276173 // indirect
)<|MERGE_RESOLUTION|>--- conflicted
+++ resolved
@@ -3,12 +3,8 @@
 go 1.24
 
 require (
-<<<<<<< HEAD
 	github.com/oklog/ulid/v2 v2.1.1
-	golang.org/x/crypto v0.37.0
-=======
 	golang.org/x/crypto v0.41.0
->>>>>>> 18d42667
 	golang.zx2c4.com/wireguard/wgctrl v0.0.0-20230429144221-925a1e7659e6
 )
 
