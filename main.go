--- conflicted
+++ resolved
@@ -190,7 +190,6 @@
 	if err != nil {
 		log.Fatalf("Failed to parse config: %v", err)
 	}
-<<<<<<< HEAD
 
 	entropy := rand.New(rand.NewSource(time.Now().UnixNano()))
 	ms := ulid.Timestamp(time.Now())
@@ -200,10 +199,7 @@
 	}
 	peerID := ""
 
-	interval := time.Duration(cfg.Interval)
-=======
 	interval := cfg.Interval
->>>>>>> 18d42667
 	done := make(chan bool)
 	result := make(chan string)
 	kmsAuth := kms.NewClientCertificateAuth(cfg.Certificate, cfg.PrivateKey, cfg.CACertificate)
